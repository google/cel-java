--- conflicted
+++ resolved
@@ -63,10 +63,7 @@
 rules_jvm_external_setup()
 
 load("@rules_jvm_external//:defs.bzl", "maven_install")
-<<<<<<< HEAD
 load("@rules_jvm_external//:specs.bzl", "maven")
-=======
->>>>>>> ece46c4e
 
 ANTLR4_VERSION = "4.13.2"
 
@@ -80,7 +77,6 @@
         "com.google.errorprone:error_prone_annotations:2.36.0",
         "com.google.guava:guava:33.3.1-jre",
         "com.google.guava:guava-testlib:33.3.1-jre",
-<<<<<<< HEAD
         maven.artifact(
             artifact = "protobuf-java",
             force_version = True,
@@ -88,10 +84,6 @@
             version = "3.25.5",
         ),
         "com.google.protobuf:protobuf-java-util:3.25.5",
-=======
-        "com.google.protobuf:protobuf-java:4.28.3",
-        "com.google.protobuf:protobuf-java-util:4.28.3",
->>>>>>> ece46c4e
         "com.google.re2j:re2j:1.7",
         "com.google.testparameterinjector:test-parameter-injector:1.18",
         "com.google.truth.extensions:truth-java8-extension:1.4.4",
@@ -110,15 +102,9 @@
 
 http_archive(
     name = "com_google_protobuf",
-<<<<<<< HEAD
     sha256 = "3cf7d5b17c4ff04fe9f038104e9d0cae6da09b8ce271c13e44f8ac69f51e4e0f",
     strip_prefix = "protobuf-25.5",
     urls = ["https://github.com/protocolbuffers/protobuf/archive/v25.5.tar.gz"],
-=======
-    sha256 = "7c3ebd7aaedd86fa5dc479a0fda803f602caaf78d8aff7ce83b89e1b8ae7442a",
-    strip_prefix = "protobuf-28.3",
-    urls = ["https://github.com/protocolbuffers/protobuf/archive/v28.3.tar.gz"],
->>>>>>> ece46c4e
 )
 
 # Required by com_google_protobuf
